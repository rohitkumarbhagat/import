--- conflicted
+++ resolved
@@ -160,11 +160,7 @@
           duplicateNodesCounter.inc();
           continue;
         }
-<<<<<<< HEAD
         seenNodes.putIfAbsent(subjectId, true);
-=======
-        seenNodes.add(subjectId);
->>>>>>> b9036782
       } else if (mutation.getTable().equals(edgeTableName)) {
         // Skip duplicate edge mutations for the same edge key
         String edgeKey = getEdgeKey(mutation);
